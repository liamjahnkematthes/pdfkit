###
PDFObject - converts JavaScript types into their corrisponding PDF types.
By Devon Govett
###

class PDFObject
  pad = (str, length) ->
    (Array(length + 1).join('0') + str).slice(-length)
  
  @convert: (object) ->
    if Array.isArray object
      items = (PDFObject.convert e for e in object).join(' ')
      '[' + items + ']'
      
    else if typeof object is 'string'
      '/' + object

<<<<<<< HEAD
    else if object?.isString
      '(' + object + ')'
      
    else if object instanceof PDFReference
      object.toString()
      
    else if object instanceof Date
      '(D:' + pad(object.getUTCFullYear(), 4) + 
          pad(object.getUTCMonth(), 2) + 
          pad(object.getUTCDate(), 2) + 
          pad(object.getUTCHours(), 2) + 
          pad(object.getUTCMinutes(), 2) + 
          pad(object.getUTCSeconds(), 2) + 
      'Z)'
      
    else if {}.toString.call(object) is '[object Object]'
      out = ['<<']
      for key, val of object
        out.push '/' + key + ' ' + PDFObject.convert(val)
=======
        else if Buffer.isBuffer(object)
            object.toString()
			            
        else if object instanceof PDFReference
            object.toString()
            
        else if object instanceof Date
            '(D:' + pad(object.getUTCFullYear(), 4) + 
                    pad(object.getUTCMonth(), 2) + 
                    pad(object.getUTCDate(), 2) + 
                    pad(object.getUTCHours(), 2) + 
                    pad(object.getUTCMinutes(), 2) + 
                    pad(object.getUTCSeconds(), 2) + 
            'Z)'
            
        else if {}.toString.call(object) is '[object Object]'
            out = ['<<']
            for key, val of object
                out.push '/' + key + ' ' + PDFObject.convert(val)
                
            out.push '>>'
            out.join '\n'
            
        else 
            '' + object
            
    # Convert Big-endian UCS-2 to Little-endian to support most PDFRreaders
    swapBytes = (buff) ->
        l = buff.length
        if l & 0x01
            throw new Error("Buffer length must be even")
        else
            for i in [0...l - 1] by 2
                a = buff[i]
                buff[i] = buff[i+1]
                buff[i+1] = a 
        return buff
            
    @s: (string, swap = false) ->
        string = string.replace(/\\/g, '\\\\\\\\')
            .replace(/\(/g, '\\(')
            .replace(/\)/g, '\\)')
            .replace(/&lt;/g, '<')
            .replace(/&gt;/g, '>')
            .replace(/&amp;/g, '&')
            
        if swap
            string = swapBytes(new Buffer('\ufeff' + string, 'ucs-2')).toString('binary')
        
        return new Buffer("("+string+")")
>>>>>>> cba6f80b
        
      out.push '>>'
      out.join '\n'
      
    else 
      '' + object
      
  # Convert Big-endian UCS-2 to Little-endian to support most PDFRreaders
  swapBytes = (buff) ->
    l = buff.length
    if l & 0x01
      throw new Error("Buffer length must be even")
    else
      for i in [0...l - 1] by 2
        a = buff[i]
        buff[i] = buff[i+1]
        buff[i+1] = a 
    return buff
      
  @s: (string, swap = false) ->
    string = string.replace(/\\/g, '\\\\\\\\')
      .replace(/\(/g, '\\(')
      .replace(/\)/g, '\\)')
      .replace(/&lt;/g, '<')
      .replace(/&gt;/g, '>')
      .replace(/&amp;/g, '&')
      
    if swap
      string = swapBytes(new Buffer('\ufeff' + string, 'ucs-2')).toString('binary')
    
    return {
      isString: yes
      toString: -> string
    }
    
module.exports = PDFObject
PDFReference = require './reference'<|MERGE_RESOLUTION|>--- conflicted
+++ resolved
@@ -15,10 +15,9 @@
     else if typeof object is 'string'
       '/' + object
 
-<<<<<<< HEAD
-    else if object?.isString
-      '(' + object + ')'
-      
+    else if Buffer.isBuffer(object)
+      object.toString()
+	            
     else if object instanceof PDFReference
       object.toString()
       
@@ -35,58 +34,6 @@
       out = ['<<']
       for key, val of object
         out.push '/' + key + ' ' + PDFObject.convert(val)
-=======
-        else if Buffer.isBuffer(object)
-            object.toString()
-			            
-        else if object instanceof PDFReference
-            object.toString()
-            
-        else if object instanceof Date
-            '(D:' + pad(object.getUTCFullYear(), 4) + 
-                    pad(object.getUTCMonth(), 2) + 
-                    pad(object.getUTCDate(), 2) + 
-                    pad(object.getUTCHours(), 2) + 
-                    pad(object.getUTCMinutes(), 2) + 
-                    pad(object.getUTCSeconds(), 2) + 
-            'Z)'
-            
-        else if {}.toString.call(object) is '[object Object]'
-            out = ['<<']
-            for key, val of object
-                out.push '/' + key + ' ' + PDFObject.convert(val)
-                
-            out.push '>>'
-            out.join '\n'
-            
-        else 
-            '' + object
-            
-    # Convert Big-endian UCS-2 to Little-endian to support most PDFRreaders
-    swapBytes = (buff) ->
-        l = buff.length
-        if l & 0x01
-            throw new Error("Buffer length must be even")
-        else
-            for i in [0...l - 1] by 2
-                a = buff[i]
-                buff[i] = buff[i+1]
-                buff[i+1] = a 
-        return buff
-            
-    @s: (string, swap = false) ->
-        string = string.replace(/\\/g, '\\\\\\\\')
-            .replace(/\(/g, '\\(')
-            .replace(/\)/g, '\\)')
-            .replace(/&lt;/g, '<')
-            .replace(/&gt;/g, '>')
-            .replace(/&amp;/g, '&')
-            
-        if swap
-            string = swapBytes(new Buffer('\ufeff' + string, 'ucs-2')).toString('binary')
-        
-        return new Buffer("("+string+")")
->>>>>>> cba6f80b
         
       out.push '>>'
       out.join '\n'
