export default {
  annotate(x, y, w, h, options) {
    options.Type = 'Annot';
    options.Rect = this._convertRect(x, y, w, h);
    options.Border = [0, 0, 0];
    if (options.Subtype !== 'Link') {
      if (options.C == null) {
        options.C = this._normalizeColor(options.color || [0, 0, 0]);
      }
    } // convert colors
    delete options.color;

    if (typeof options.Dest === 'string') {
      options.Dest = new String(options.Dest);
    }

    // Capitalize keys
    for (let key in options) {
      const val = options[key];
      options[key[0].toUpperCase() + key.slice(1)] = val;
    }

    const ref = this.ref(options);
    this.page.annotations.push(ref);
    ref.end();
    return this;
  },

  note(x, y, w, h, contents, options = {}) {
    options.Subtype = 'Text';
    options.Contents = new String(contents);
    options.Name = 'Comment';
    if (options.color == null) {
      options.color = [243, 223, 92];
    }
    return this.annotate(x, y, w, h, options);
  },

<<<<<<< HEAD
  link(x, y, w, h, url, options = {}) {
=======
  goTo(x, y, w, h, name, options = {}) {
    options.Subtype = 'Link';
    options.A = this.ref({
      S: 'GoTo',
      D: new String(name)
    });
    options.A.end();
    return this.annotate(x, y, w, h, options);
  },

  link(x, y, w, h, url, options) {
    if (options == null) {
      options = {};
    }
>>>>>>> 482157d5
    options.Subtype = 'Link';

    if (typeof url === 'number') {
      // Link to a page in the document (the page must already exist)
      const pages = this._root.data.Pages.data;
      if (url >= 0 && url < pages.Kids.length) {
        options.A = this.ref({
          S: 'GoTo',
          D: [pages.Kids[url], 'XYZ', null, null, null]
        });
        options.A.end();
      } else {
        throw new Error(`The document has no page ${url}`);
      }
    } else {
      // Link to an external url
      options.A = this.ref({
        S: 'URI',
        URI: new String(url)
      });
      options.A.end();
    }

    return this.annotate(x, y, w, h, options);
  },

  _markup(x, y, w, h, options = {}) {
    const [x1, y1, x2, y2] = this._convertRect(x, y, w, h);
    options.QuadPoints = [x1, y2, x2, y2, x1, y1, x2, y1];
    options.Contents = new String();
    return this.annotate(x, y, w, h, options);
  },

  highlight(x, y, w, h, options = {}) {
    options.Subtype = 'Highlight';
    if (options.color == null) {
      options.color = [241, 238, 148];
    }
    return this._markup(x, y, w, h, options);
  },

  underline(x, y, w, h, options = {}) {
    options.Subtype = 'Underline';
    return this._markup(x, y, w, h, options);
  },

  strike(x, y, w, h, options = {}) {
    options.Subtype = 'StrikeOut';
    return this._markup(x, y, w, h, options);
  },

  lineAnnotation(x1, y1, x2, y2, options = {}) {
    options.Subtype = 'Line';
    options.Contents = new String();
    options.L = [x1, this.page.height - y1, x2, this.page.height - y2];
    return this.annotate(x1, y1, x2, y2, options);
  },

  rectAnnotation(x, y, w, h, options = {}) {
    options.Subtype = 'Square';
    options.Contents = new String();
    return this.annotate(x, y, w, h, options);
  },

  ellipseAnnotation(x, y, w, h, options = {}) {
    options.Subtype = 'Circle';
    options.Contents = new String();
    return this.annotate(x, y, w, h, options);
  },

  textAnnotation(x, y, w, h, text, options = {}) {
    options.Subtype = 'FreeText';
    options.Contents = new String(text);
    options.DA = new String();
    return this.annotate(x, y, w, h, options);
  },

  _convertRect(x1, y1, w, h) {
    // flip y1 and y2
    let y2 = y1;
    y1 += h;

    // make x2
    let x2 = x1 + w;

    // apply current transformation matrix to points
    const [m0, m1, m2, m3, m4, m5] = this._ctm;
    x1 = m0 * x1 + m2 * y1 + m4;
    y1 = m1 * x1 + m3 * y1 + m5;
    x2 = m0 * x2 + m2 * y2 + m4;
    y2 = m1 * x2 + m3 * y2 + m5;

    return [x1, y1, x2, y2];
  }
};<|MERGE_RESOLUTION|>--- conflicted
+++ resolved
@@ -36,9 +36,6 @@
     return this.annotate(x, y, w, h, options);
   },
 
-<<<<<<< HEAD
-  link(x, y, w, h, url, options = {}) {
-=======
   goTo(x, y, w, h, name, options = {}) {
     options.Subtype = 'Link';
     options.A = this.ref({
@@ -49,11 +46,7 @@
     return this.annotate(x, y, w, h, options);
   },
 
-  link(x, y, w, h, url, options) {
-    if (options == null) {
-      options = {};
-    }
->>>>>>> 482157d5
+  link(x, y, w, h, url, options = {}) {
     options.Subtype = 'Link';
 
     if (typeof url === 'number') {
